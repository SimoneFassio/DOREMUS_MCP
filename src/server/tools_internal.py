--- conflicted
+++ resolved
@@ -1,5 +1,4 @@
 import pathlib
-<<<<<<< HEAD
 import logging
 import os
 import re 
@@ -13,13 +12,6 @@
 from src.server.query_builder import query_works, query_performance, query_artist
 from src.server.find_paths import find_k_shortest_paths, find_term_in_graph_internal, find_inverse_arcs_internal
 from src.server.utils import (
-=======
-from typing import Any, Optional
-from server.query_builder import build_works_query
-from server.find_paths import load_graph
-from server.graph_schema_explorer import GraphSchemaExplorer
-from server.utils import (
->>>>>>> 6fb285d8
     execute_sparql_query,
     contract_uri,
     contract_uri_restrict,
